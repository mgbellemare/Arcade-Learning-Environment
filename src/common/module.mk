MODULE := src/common

MODULE_OBJS := \
	src/common/SoundNull.o \
	src/common/SoundSDL.o \
        src/common/SoundExporter.o\
	src/common/display_screen.o \
	src/common/ColourPalette.o \
	src/common/ScreenExporter.o \
	src/common/Constants.o \
<<<<<<< HEAD
=======
	src/common/Defaults.o \
    src/common/Log.o
>>>>>>> 03952c1a

MODULE_DIRS += \
	src/common

# Include common rules 
include $(srcdir)/common.rules<|MERGE_RESOLUTION|>--- conflicted
+++ resolved
@@ -3,16 +3,13 @@
 MODULE_OBJS := \
 	src/common/SoundNull.o \
 	src/common/SoundSDL.o \
-        src/common/SoundExporter.o\
+    src/common/SoundExporter.o \
 	src/common/display_screen.o \
 	src/common/ColourPalette.o \
 	src/common/ScreenExporter.o \
 	src/common/Constants.o \
-<<<<<<< HEAD
-=======
 	src/common/Defaults.o \
     src/common/Log.o
->>>>>>> 03952c1a
 
 MODULE_DIRS += \
 	src/common
