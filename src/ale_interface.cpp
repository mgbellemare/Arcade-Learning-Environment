/* *****************************************************************************
 * The lines 201 - 204 are based on Xitari's code, from Google Inc.
 *
 * This program is free software; you can redistribute it and/or
 * modify it under the terms of the GNU General Public License version 2
 * as published by the Free Software Foundation.
 *
 * This program is distributed in the hope that it will be useful,
 * but WITHOUT ANY WARRANTY; without even the implied warranty of
 * MERCHANTABILITY or FITNESS FOR A PARTICULAR PURPOSE. See the
 * GNU General Public License for more details.
 *
 * You should have received a copy of the GNU General Public License
 * along with this program; if not, write to the Free Software
 * Foundation, Inc., 51 Franklin Street, Fifth Floor, Boston, MA 02110-1301, USA.
 * *****************************************************************************
 * A.L.E (Arcade Learning Environment)
 * Copyright (c) 2009-2013 by Yavar Naddaf, Joel Veness, Marc G. Bellemare and 
 *   the Reinforcement Learning and Artificial Intelligence Laboratory
 * Released under the GNU General Public License; see License.txt for details. 
 *
 * Based on: Stella  --  "An Atari 2600 VCS Emulator"
 * Copyright (c) 1995-2007 by Bradford W. Mott and the Stella team
 *
 * *****************************************************************************
 *  ale_interface.cpp
 *
 *  The shared library interface.
 **************************************************************************** */
#include "ale_interface.hpp"
#include <stdexcept>
#include <ctime>

using namespace std;
using namespace ale;
// Display ALE welcome message
std::string ALEInterface::welcomeMessage() {
  std::ostringstream oss;
  oss << "A.L.E: Arcade Learning Environment (version "
      << Version << ")\n"
      << "[Powered by Stella]\n"
      << "Use -help for help screen.";
  return oss.str();
}

void ALEInterface::disableBufferedIO() {
  setvbuf(stdout, NULL, _IONBF, 0);
  setvbuf(stdin, NULL, _IONBF, 0);
  cin.rdbuf()->pubsetbuf(0,0);
  cout.rdbuf()->pubsetbuf(0,0);
  cin.sync_with_stdio();
  cout.sync_with_stdio();
}

void ALEInterface::createOSystem(std::auto_ptr<OSystem> &theOSystem,
                          std::auto_ptr<Settings> &theSettings) {
#if (defined(WIN32) || defined(__MINGW32__))
  theOSystem.reset(new OSystemWin32());
  theSettings.reset(new SettingsWin32(theOSystem.get()));
#else
  theOSystem.reset(new OSystemUNIX());
  theSettings.reset(new SettingsUNIX(theOSystem.get()));
#endif

  theOSystem->settings().loadConfig();
}

void ALEInterface::loadSettings(const string& romfile,
                                std::auto_ptr<OSystem> &theOSystem) {
  // Load the configuration from a config file (passed on the command
  //  line), if provided
  string configFile = theOSystem->settings().getString("config", false);

  if (!configFile.empty())
    theOSystem->settings().loadConfig(configFile.c_str());

  theOSystem->settings().validate();
  theOSystem->create();

  // Attempt to load the ROM
  if (romfile == "" || !FilesystemNode::fileExists(romfile)) {
    Logger::Error << "No ROM File specified or the ROM file was not found."
              << std::endl;
    exit(1);
  } else if (theOSystem->createConsole(romfile))  {
    Logger::Info << "Running ROM file..." << std::endl;
    theOSystem->settings().setString("rom_file", romfile);
  } else {
    exit(1);
  }

<<<<<<< HEAD
  // Must force the resetting of the OSystem's random seed, which is set before we change
  // choose our random seed.
  std::cerr << "Random seed is " << theOSystem->settings().getString("random_seed") << std::endl; 
  theOSystem->resetRNGSeed();
=======
  // Seed random number generator
  if (theOSystem->settings().getString("random_seed") == "time") {
    Logger::Info << "Random Seed: Time" << endl;
    Random::seed((uInt32)time(NULL));
  } else {
    int seed = theOSystem->settings().getInt("random_seed");
    assert(seed >= 0);
    Logger::Info << "Random Seed: " << seed << endl;
    Random::seed((uInt32)seed);
  }
>>>>>>> 03952c1a

  string currentDisplayFormat = theOSystem->console().getFormat();
  theOSystem->colourPalette().setPalette("standard", currentDisplayFormat);
}

ALEInterface::ALEInterface() {
  disableBufferedIO();
  Logger::Info << welcomeMessage() << std::endl;
  createOSystem(theOSystem, theSettings);
}

ALEInterface::ALEInterface(bool display_screen) {
  disableBufferedIO();
  Logger::Info << welcomeMessage() << std::endl;
  createOSystem(theOSystem, theSettings);
  this->setBool("display_screen", display_screen);
}

ALEInterface::~ALEInterface() {}

// Loads and initializes a game. After this call the game should be
// ready to play. Resets the OSystem/Console/Environment/etc. This is
// necessary after changing a setting. Optionally specify a new rom to
// load.
void ALEInterface::loadROM(string rom_file = "") {
  assert(theOSystem.get());
  if (rom_file.empty()) {
    rom_file = theOSystem->romFile();
  }
  loadSettings(rom_file, theOSystem);
  romSettings.reset(buildRomRLWrapper(rom_file));
  environment.reset(new StellaEnvironment(theOSystem.get(), romSettings.get()));
  max_num_frames = theOSystem->settings().getInt("max_num_frames_per_episode");
  environment->reset();
#ifndef __USE_SDL
  if (theOSystem->p_display_screen != NULL) {
    Logger::Error << "Screen display requires directive __USE_SDL to be defined." << endl;
    Logger::Error << "Please recompile this code with flag '-D__USE_SDL'." << endl;
    Logger::Error << "Also ensure ALE has been compiled with USE_SDL active (see ALE makefile)." << endl;
    exit(1);
  }
#endif
}

// Get the value of a setting.
std::string ALEInterface::getString(const std::string& key) {
  assert(theSettings.get());
  return theSettings->getString(key);
}
int ALEInterface::getInt(const std::string& key) {
  assert(theSettings.get());
  return theSettings->getInt(key);
}
bool ALEInterface::getBool(const std::string& key) {
  assert(theSettings.get());
  return theSettings->getBool(key);
}
float ALEInterface::getFloat(const std::string& key) {
  assert(theSettings.get());
  return theSettings->getFloat(key);
}

// Set the value of a setting.
void ALEInterface::setString(const string& key, const string& value) {
  assert(theSettings.get());
  assert(theOSystem.get());
  theSettings->setString(key, value);
  theSettings->validate();
}
void ALEInterface::setInt(const string& key, const int value) {
  assert(theSettings.get());
  assert(theOSystem.get());
  theSettings->setInt(key, value);
  theSettings->validate();
}
void ALEInterface::setBool(const string& key, const bool value) {
  assert(theSettings.get());
  assert(theOSystem.get());
  theSettings->setBool(key, value);
  theSettings->validate();
}
void ALEInterface::setFloat(const string& key, const float value) {
  assert(theSettings.get());
  assert(theOSystem.get());
  theSettings->setFloat(key, value);
  theSettings->validate();
}


// Resets the game, but not the full system.
void ALEInterface::reset_game() {
  environment->reset();
}

// Indicates if the game has ended.
bool ALEInterface::game_over() {
  return (environment->isTerminal() ||
          (max_num_frames > 0 && getEpisodeFrameNumber() >= max_num_frames));
}

// The remaining number of lives.
const int ALEInterface::lives() {
  if (!romSettings.get()){
    throw std::runtime_error("ROM not set");
  }
  return romSettings->lives();
}

// Applies an action to the game and returns the reward. It is the
// user's responsibility to check if the game has ended and reset
// when necessary - this method will keep pressing buttons on the
// game over screen.
reward_t ALEInterface::act(Action action) {
  reward_t reward = environment->act(action, PLAYER_B_NOOP);
  if (theOSystem->p_display_screen != NULL) {
    theOSystem->p_display_screen->display_screen();
    while (theOSystem->p_display_screen->manual_control_engaged()) {
      Action user_action = theOSystem->p_display_screen->getUserAction();
      reward += environment->act(user_action, PLAYER_B_NOOP);
      theOSystem->p_display_screen->display_screen();
    }
  }
  return reward;
}

// Returns the vector of legal actions. This should be called only
// after the rom is loaded.
ActionVect ALEInterface::getLegalActionSet() {
  if (!romSettings.get()){
    throw std::runtime_error("ROM not set");
  }
  return romSettings->getAllActions();
}

// Returns the vector of the minimal set of actions needed to play
// the game.
ActionVect ALEInterface::getMinimalActionSet() {
  if (!romSettings.get()){
    throw std::runtime_error("ROM not set");
  }
  return romSettings->getMinimalActionSet();
}

// Returns the frame number since the loading of the ROM
int ALEInterface::getFrameNumber() {
  return environment->getFrameNumber();
}

// Returns the frame number since the start of the current episode
int ALEInterface::getEpisodeFrameNumber() {
  return environment->getEpisodeFrameNumber();
}

// Returns the current game screen
const ALEScreen& ALEInterface::getScreen() {
  return environment->getScreen();
}

// Returns the current RAM content
const ALERAM& ALEInterface::getRAM() {
  return environment->getRAM();
}

// Saves the state of the system
void ALEInterface::saveState() {
  environment->save();
}

// Loads the state of the system
void ALEInterface::loadState() {
  environment->load();
}

ALEState ALEInterface::cloneState() {
  return environment->cloneState();
}

void ALEInterface::restoreState(const ALEState& state) {
  return environment->restoreState(state);
}

ALEState ALEInterface::cloneSystemState() {
  return environment->cloneSystemState();
}

void ALEInterface::restoreSystemState(const ALEState& state) {
  return environment->restoreSystemState(state);
}

void ALEInterface::saveScreenPNG(const string& filename) {
  
  ScreenExporter exporter(theOSystem->colourPalette());
  exporter.save(environment->getScreen(), filename);
}

ScreenExporter *ALEInterface::createScreenExporter(const std::string &filename) const {
    return new ScreenExporter(theOSystem->colourPalette(), filename); 
}<|MERGE_RESOLUTION|>--- conflicted
+++ resolved
@@ -89,23 +89,10 @@
     exit(1);
   }
 
-<<<<<<< HEAD
   // Must force the resetting of the OSystem's random seed, which is set before we change
   // choose our random seed.
-  std::cerr << "Random seed is " << theOSystem->settings().getString("random_seed") << std::endl; 
+  Logger::Info << "Random seed is " << theOSystem->settings().getInt("random_seed") << std::endl; 
   theOSystem->resetRNGSeed();
-=======
-  // Seed random number generator
-  if (theOSystem->settings().getString("random_seed") == "time") {
-    Logger::Info << "Random Seed: Time" << endl;
-    Random::seed((uInt32)time(NULL));
-  } else {
-    int seed = theOSystem->settings().getInt("random_seed");
-    assert(seed >= 0);
-    Logger::Info << "Random Seed: " << seed << endl;
-    Random::seed((uInt32)seed);
-  }
->>>>>>> 03952c1a
 
   string currentDisplayFormat = theOSystem->console().getFormat();
   theOSystem->colourPalette().setPalette("standard", currentDisplayFormat);
