--- conflicted
+++ resolved
@@ -332,23 +332,15 @@
 // - - - - - - - - - - - - - - - - - - - - - - - - - - - - - - - - - - - - - -
 void OSystem::createSound()
 {
-<<<<<<< HEAD
   if (mySound != NULL) {
     delete mySound;
   }
   mySound = NULL;
+
 #ifdef SOUND_SUPPORT
   mySound = new SoundSDL(this);
   mySound->initialize();
 #else
-=======
-  if (mySound != NULL)
-    delete mySound;
-
-  //ALE  mySound = MediaFactory::createAudio(this);
-   mySound = new SoundNull(this); //ALE 
-#ifndef SOUND_SUPPORT
->>>>>>> ee826630
   mySettings->setBool("sound", false);
   mySound = new SoundNull(this);
 #endif
