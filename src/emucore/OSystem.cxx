//============================================================================
//
//   SSSS    tt          lll  lll
//  SS  SS   tt           ll   ll
//  SS     tttttt  eeee   ll   ll   aaaa
//   SSSS    tt   ee  ee  ll   ll      aa
//      SS   tt   eeeeee  ll   ll   aaaaa  --  "An Atari 2600 VCS Emulator"
//  SS  SS   tt   ee      ll   ll  aa  aa
//   SSSS     ttt  eeeee llll llll  aaaaa
//
// Copyright (c) 1995-2007 by Bradford W. Mott and the Stella team
//
// See the file "license" for information on usage and redistribution of
// this file, and for a DISCLAIMER OF ALL WARRANTIES.
//
// $Id: OSystem.cxx,v 1.108 2007/08/17 16:12:50 stephena Exp $
//============================================================================

#include <cassert>
#include <sstream>
#include <fstream>
#include <iostream>
#include <zlib.h>
#include <string.h>

//ALE  #include "MediaFactory.hxx"

#ifdef DEBUGGER_SUPPORT
  #include "Debugger.hxx"
#endif

#ifdef CHEATCODE_SUPPORT
  #include "CheatManager.hxx"
#endif

#include "FSNode.hxx"
#include "unzip.h"
#include "MD5.hxx"
#include "Settings.hxx"
#include "PropsSet.hxx"
//ALE   #include "EventHandler.hxx"
#include "Event.hxx"            //ALE 
//ALE   #include "Menu.hxx"
//ALE   #include "CommandMenu.hxx"
//ALE   #include "Launcher.hxx"
//ALE   #include "Font.hxx"
//ALE   #include "StellaFont.hxx"
//ALE   #include "ConsoleFont.hxx"
#include "OSystem.hxx"
#include "SoundSDL.hxx"
//ALE   #include "Widget.hxx"   
#define MAX_ROM_SIZE  512 * 1024

#include <time.h>

#include "bspf.hxx"


// - - - - - - - - - - - - - - - - - - - - - - - - - - - - - - - - - - - - - -
OSystem::OSystem()
  : 
    myEvent(NULL),          //ALE 
    mySound(NULL),
    mySettings(NULL),
    myPropSet(NULL),
    myConsole(NULL),
    myQuitLoop(false),
    mySkipEmulation(false),
    myRomFile(""),
    myFeatures(""),
    p_export_screen(NULL),
    p_display_screen(NULL)
{
    #ifdef DISPLAY_OPENGL
      myFeatures += "OpenGL ";
    #endif
    #ifdef SOUND_SUPPORT
      myFeatures += "Sound ";
    #endif
    #ifdef JOYSTICK_SUPPORT
      myFeatures += "Joystick ";
    #endif
    #ifdef DEBUGGER_SUPPORT
      myFeatures += "Debugger ";
    #endif
    #ifdef CHEATCODE_SUPPORT
      myFeatures += "Cheats";
#endif

}

// - - - - - - - - - - - - - - - - - - - - - - - - - - - - - - - - - - - - - -
OSystem::~OSystem()
{
  //ALE  delete myMenu;
  //ALE  delete myCommandMenu;
  //ALE  delete myLauncher;
  //ALE  delete myFont;
  //ALE  delete myConsoleFont;
  
  // Remove any game console that is currently attached
  deleteConsole();

  // OSystem takes responsibility for framebuffer and sound,
  // since it created them
  //ALE  delete myFrameBuffer;
  delete mySound;

  // These must be deleted after all the others
  // This is a bit hacky, since it depends on ordering
  // of d'tor calls
#ifdef DEBUGGER_SUPPORT
  delete myDebugger;
#endif
#ifdef CHEATCODE_SUPPORT
  delete myCheatManager;
#endif

  delete myPropSet;
  //ALE  delete myEventHandler;
  delete myEvent;           //ALE 
  if (p_export_screen) {
      delete p_export_screen;
  }
  if (p_display_screen) {
      delete p_display_screen;
  }
    
  //ALE  delete aiBase; 
}

// - - - - - - - - - - - - - - - - - - - - - - - - - - - - - - - - - - - - - -
bool OSystem::create()
{
  // Get updated paths for all configuration files
  setConfigPaths();

  // Get relevant information about the video hardware
  // This must be done before any graphics context is created, since
  // it may be needed to initialize the size of graphical objects
  //ALE  queryVideoHardware();

  // Create fonts to draw text
  //ALE   myFont         = new GUI::Font(GUI::stellaDesc);
  //ALE   myLauncherFont = new GUI::Font(GUI::stellaDesc);
  //ALE   myConsoleFont  = new GUI::Font(GUI::consoleDesc);
  // Create the event handler for the system
  //ALE   myEventHandler = new EventHandler(this);
  //ALE  myEventHandler->initialize();
  
  // Create the streamer used for accessing eventstreams/recordings
  // Create the event object which will be used for this handler
  myEvent = new Event();
  // Create a properties set for us to use and set it up
  myPropSet = new PropertiesSet(this);

#ifdef CHEATCODE_SUPPORT
  myCheatManager = new CheatManager(this);
  myCheatManager->loadCheatDatabase();
#endif

  // Create menu and launcher GUI objects
  //ALE  myMenu = new Menu(this);
  //ALE  myCommandMenu = new CommandMenu(this);
  //ALE   myLauncher = new Launcher(this);
#ifdef DEBUGGER_SUPPORT
  myDebugger = new Debugger(this);
#endif

  // Create the sound object; the sound subsystem isn't actually
  // opened until needed, so this is non-blocking (on those systems
  // that only have a single sound device (no hardware mixing)
  createSound();
  
  //ALE  aiBase = new AIBase(this);

  return true;
}

// - - - - - - - - - - - - - - - - - - - - - - - - - - - - - - - - - - - - - -
void OSystem::setConfigPaths()
{
  myStateDir = mySettings->getString("statedir");
  if(myStateDir == "")
    myStateDir = myBaseDir + BSPF_PATH_SEPARATOR + "state";
  if(!FilesystemNode::dirExists(myStateDir))
    FilesystemNode::makeDir(myStateDir);
  mySettings->setString("statedir", myStateDir);

  myGameListCacheFile = myBaseDir + BSPF_PATH_SEPARATOR + "stella.cache";

  myCheatFile = mySettings->getString("cheatfile");
  if(myCheatFile == "")
    myCheatFile = myBaseDir + BSPF_PATH_SEPARATOR + "stella.cht";
  mySettings->setString("cheatfile", myCheatFile);

  myPaletteFile = mySettings->getString("palettefile");
  if(myPaletteFile == "")
    myPaletteFile = myBaseDir + BSPF_PATH_SEPARATOR + "stella.pal";
  mySettings->setString("palettefile", myPaletteFile);

  myPropertiesFile = mySettings->getString("propsfile");
  if(myPropertiesFile == "")
    myPropertiesFile = myBaseDir + BSPF_PATH_SEPARATOR + "stella.pro";
  mySettings->setString("propsfile", myPropertiesFile);
}

// - - - - - - - - - - - - - - - - - - - - - - - - - - - - - - - - - - - - - -
/* ALE
void OSystem::setUIPalette()
{
  int palette = mySettings->getInt("uipalette") - 1;
  if(palette < 0 || palette >= kNumUIPalettes) palette = 0;
  myFrameBuffer->setUIPalette(&ourGUIColors[palette][0]);
  myEventHandler->refreshDisplay();
}
ALE */

// - - - - - - - - - - - - - - - - - - - - - - - - - - - - - - - - - - - - - -
void OSystem::setBaseDir(const string& basedir)
{
  myBaseDir = basedir;
  if(!FilesystemNode::dirExists(myBaseDir))
    FilesystemNode::makeDir(myBaseDir);
}

// - - - - - - - - - - - - - - - - - - - - - - - - - - - - - - - - - - - - - -
void OSystem::setFramerate(uInt32 framerate)
{
  myDisplayFrameRate = framerate;
  myTimePerFrame = (uInt32)(1000000.0 / (double)myDisplayFrameRate);
}

// - - - - - - - - - - - - - - - - - - - - - - - - - - - - - - - - - - - - - -
/* ALE
bool OSystem::createFrameBuffer(bool showmessage)
{
  // Check if we can re-use the current framebuffer
  bool changeBuffer = (myFrameBuffer == NULL);
  if(!changeBuffer)
  {
    if((mySettings->getString("video") == "soft" &&
        myFrameBuffer->type() != kSoftBuffer) ||
       (mySettings->getString("video") == "gl" &&
        myFrameBuffer->type() != kGLBuffer))
      changeBuffer = true;
  }
  // Now we only create when absolutely necessary
  if(changeBuffer)
  {
    delete myFrameBuffer;
    myFrameBuffer = MediaFactory::createVideo(this);
  }

  // Re-initialize the framebuffer to current settings
  switch(myEventHandler->state())
  {
    case EventHandler::S_EMULATE:
    case EventHandler::S_PAUSE:
    case EventHandler::S_MENU:
    case EventHandler::S_CMDMENU:
      myConsole->initializeVideo();
      break;  // S_EMULATE, S_PAUSE, S_MENU, S_CMDMENU

    case EventHandler::S_LAUNCHER:
      myLauncher->initializeVideo();
      break;  // S_LAUNCHER

#ifdef DEBUGGER_SUPPORT
    case EventHandler::S_DEBUGGER:
      myDebugger->initializeVideo();
      break;  // S_DEBUGGER
#endif

    default:
      break;
  }

  // Setup the SDL joysticks (must be done after FrameBuffer is created)
  if(changeBuffer) myEventHandler->setupJoysticks();

  // Update the UI palette
  setUIPalette();

  if(showmessage)
  {
    switch(myFrameBuffer->type())
    {
      case kSoftBuffer:
        myFrameBuffer->showMessage("Software mode");
        break;
      case kGLBuffer:
        myFrameBuffer->showMessage("OpenGL mode");
        break;
    }
  }

  return true;
}


// - - - - - - - - - - - - - - - - - - - - - - - - - - - - - - - - - - - - - -
void OSystem::toggleFrameBuffer()
{
#ifdef DISPLAY_OPENGL
  // First figure out which mode to switch to
  string video = mySettings->getString("video");
  if(video == "soft")
    video = "gl";
  else if(video == "gl")
    video = "soft";
  else   // a driver that doesn't exist was requested, so use software mode
    video = "soft";

  // Update the settings and create the framebuffer
  mySettings->setString("video", video);
  createFrameBuffer(true);  // show onscreen message, re-initialize framebuffer

  // The palette and phosphor info for the framebuffer will be lost
  // when a new framebuffer is created; we must restore it
  if(myConsole)
    myConsole->initializeVideo(false);
#endif
}
ALE */

// - - - - - - - - - - - - - - - - - - - - - - - - - - - - - - - - - - - - - -
void OSystem::createSound()
{
<<<<<<< HEAD
  if (mySound != NULL)
    delete mySound;

  //ALE  mySound = MediaFactory::createAudio(this);
   mySound = new SoundNull(this); //ALE 
#ifndef SOUND_SUPPORT
=======
  delete mySound;
  mySound = NULL;
#ifdef SOUND_SUPPORT
  mySettings->setBool("sound", true);
  mySound = new SoundSDL(this);
  mySound->initialize();
#else
>>>>>>> 15f93af7
  mySettings->setBool("sound", false);
  mySound = new SoundNull(this);
#endif
}


// - - - - - - - - - - - - - - - - - - - - - - - - - - - - - - - - - - - - - -
bool OSystem::createConsole(const string& romfile)
{
  // Do a little error checking; it shouldn't be necessary
  if(myConsole) deleteConsole();

  bool retval = false, showmessage = false;

  // If a blank ROM has been given, we reload the current one (assuming one exists)
  if(romfile == "")
  {
    showmessage = true;  // we show a message if a ROM is being reloaded
    if(myRomFile == "")
    {
      cerr << "ERROR: Rom file not specified ..." << endl;
      return false;
    }
  }
  else
    myRomFile = romfile;

  // Open the cartridge image and read it in
  uInt8* image;
  int size = -1;
  string md5;
  if(openROM(myRomFile, md5, &image, &size))
  {
    // Get all required info for creating a valid console
    Cartridge* cart = (Cartridge*) NULL;
    Properties props;
    if(queryConsoleInfo(image, size, md5, &cart, props))
    {
      // Create an instance of the 2600 game console
      myConsole = new Console(this, cart, props);
    #ifdef CHEATCODE_SUPPORT
      myCheatManager->loadCheats(md5);
    #endif
      //ALE  myEventHandler->reset(EventHandler::S_EMULATE);
      //ALE  createFrameBuffer(false);  // Takes care of initializeVideo()
      //ALE  myConsole->initializeAudio();
    #ifdef DEBUGGER_SUPPORT
      myDebugger->setConsole(myConsole);
      myDebugger->initialize();
    #endif

      //ALE  if(showmessage)
        //ALE  myFrameBuffer->showMessage("New console created");
      if(mySettings->getBool("showinfo") || 1)
        cerr << "Game console created:" << endl
             << "  ROM file:  " << myRomFile << endl
             << myConsole->about() << endl;

      // Update the timing info for a new console run
      resetLoopTiming();

      //ALE  myFrameBuffer->setCursorState();
      retval = true;
    }
    else
    {
      cerr << "ERROR: Couldn't create console for " << myRomFile << " ..." << endl;
      retval = false;
    }
  }
  else
  {
    cerr << "ERROR: Couldn't open " << myRomFile << " ..." << endl;
    retval = false;
  }

  // Free the image since we don't need it any longer
  if(size != -1) {
    delete[] image;
  }
  p_export_screen = new ExportScreen(this); //ALE

  if (mySettings->getBool("display_screen", true)) {
#ifndef __USE_SDL
    std::cerr << "Screen display requires directive __USE_SDL to be defined."
              << " Please recompile with flag '-D__USE_SDL'."
              << " See makefile for more information."
              << std::endl;
    exit(1);
#endif
    p_display_screen = new DisplayScreen(&myConsole->mediaSource(),
                                         mySound, p_export_screen);
  }

  return retval;
}

// - - - - - - - - - - - - - - - - - - - - - - - - - - - - - - - - - - - - - -
void OSystem::deleteConsole()
{
  if(myConsole)
  {
  mySound->close();
  #ifdef CHEATCODE_SUPPORT
    myCheatManager->saveCheats(myConsole->properties().get(Cartridge_MD5));
  #endif
    // if(mySettings != NULL && mySettings->getBool("showinfo"))
    // {
    //   double executionTime   = (double) myTimingInfo.totalTime / 1000000.0;
    //   double framesPerSecond = (double) myTimingInfo.totalFrames / executionTime;
    //   cerr << "Game console stats:" << endl
    //        << "  Total frames drawn: " << myTimingInfo.totalFrames << endl
    //        << "  Total time (sec):   " << executionTime << endl
    //        << "  Frames per second:  " << framesPerSecond << endl
    //        << endl;
    // }
    delete myConsole;  
    myConsole = NULL;
  }
  if (p_export_screen) {        //ALE 
    delete p_export_screen;     //ALE 
    p_export_screen = NULL;     //ALE 
  }                             //ALE 
  if (p_display_screen) {       //ALE
    delete p_display_screen;    //ALE
    p_display_screen = NULL;    //ALE 
  }
}

// - - - - - - - - - - - - - - - - - - - - - - - - - - - - - - - - - - - - - -
/* ALE
void OSystem::createLauncher()
{
  myEventHandler->reset(EventHandler::S_LAUNCHER);
  createFrameBuffer(false);
  myLauncher->reStack();
  myFrameBuffer->setCursorState();
  myEventHandler->refreshDisplay();

  setFramerate(60);
  resetLoopTiming();
}
ALE */

// - - - - - - - - - - - - - - - - - - - - - - - - - - - - - - - - - - - - - -
bool OSystem::openROM(const string& rom, string& md5, uInt8** image, int* size)
{
  // Try to open the file as a zipped archive
  // If that fails, we assume it's just a gzipped or normal data file
  unzFile tz;
  if((tz = unzOpen(rom.c_str())) != NULL)
  {
    if(unzGoToFirstFile(tz) == UNZ_OK)
    {
      unz_file_info ufo;

      for(;;)  // Loop through all files for valid 2600 images
      {
        // Longer filenames might be possible, but I don't
        // think people would name files that long in zip files...
        char filename[1024];

        unzGetCurrentFileInfo(tz, &ufo, filename, 1024, 0, 0, 0, 0);
        filename[1023] = '\0';

        if(strlen(filename) >= 4)
        {
          // Grab 3-character extension
          char* ext = filename + strlen(filename) - 4;

          if(!BSPF_strcasecmp(ext, ".bin") || !BSPF_strcasecmp(ext, ".a26"))
            break;
        }

        // Scan the next file in the zip
        if(unzGoToNextFile(tz) != UNZ_OK)
          break;
      }

      // Now see if we got a valid image
      if(ufo.uncompressed_size <= 0)
      {
        unzClose(tz);
        return false;
      }
      *size  = ufo.uncompressed_size;
      *image = new uInt8[*size];

      // We don't have to check for any return errors from these functions,
      // since if there are, 'image' will not contain a valid ROM and the
      // calling method can take of it
      unzOpenCurrentFile(tz);
      unzReadCurrentFile(tz, *image, *size);
      unzCloseCurrentFile(tz);
      unzClose(tz);
    }
    else
    {
      unzClose(tz);
      return false;
    }
  }
  else
  {
    // Assume the file is either gzip'ed or not compressed at all
    gzFile f = gzopen(rom.c_str(), "rb");
    if(!f)
      return false;

    *image = new uInt8[MAX_ROM_SIZE];
    *size = gzread(f, *image, MAX_ROM_SIZE);
    gzclose(f);
  }

  // If we get to this point, we know we have a valid file to open
  // Now we make sure that the file has a valid properties entry
  md5 = MD5(*image, *size);

  // Some games may not have a name, since there may not
  // be an entry in stella.pro.  In that case, we use the rom name
  // and reinsert the properties object
  Properties props;
  myPropSet->getMD5(md5, props);

  string name = props.get(Cartridge_Name);
  if(name == "Untitled")
  {
    // Get the filename from the rom pathname
    string::size_type pos = rom.find_last_of(BSPF_PATH_SEPARATOR);
    if(pos+1 != string::npos)
    {
      name = rom.substr(pos+1);
      props.set(Cartridge_MD5, md5);
      props.set(Cartridge_Name, name);
      myPropSet->insert(props, false);
    }
  }

  return true;
}

// - - - - - - - - - - - - - - - - - - - - - - - - - - - - - - - - - - - - - -
string OSystem::getROMInfo(const string& romfile)
{
  ostringstream buf;

  // Open the cartridge image and read it in
  uInt8* image;
  int size = -1;
  string md5;
  if(openROM(romfile, md5, &image, &size))
  {
    // Get all required info for creating a temporary console
    Cartridge* cart = (Cartridge*) NULL;
    Properties props;
    if(queryConsoleInfo(image, size, md5, &cart, props))
    {
      Console* console = new Console(this, cart, props);
      if(console)
        buf << console->about();
      else
        buf << "ERROR: Couldn't get ROM info for " << romfile << " ..." << endl;

      delete console;
    }
    else
      buf << "ERROR: Couldn't open " << romfile << " ..." << endl;
  }
  // Free the image and console since we don't need it any longer
  if(size != -1)
    delete[] image;

  return buf.str();
}

// - - - - - - - - - - - - - - - - - - - - - - - - - - - - - - - - - - - - - -
bool OSystem::queryConsoleInfo(const uInt8* image, uInt32 size,
                               const string& md5,
                               Cartridge** cart, Properties& props)
{
  // Get a valid set of properties, including any entered on the commandline
  string s;
  myPropSet->getMD5(md5, props);
  
    s = mySettings->getString("type");
    if(s != "") props.set(Cartridge_Type, s);
    s = mySettings->getString("channels");
    if(s != "") props.set(Cartridge_Sound, s);
    s = mySettings->getString("ld");
    if (s == "A") {
        cerr << "Setting Left Player's Difficulty to mode: A" << endl;
    }
    if(s != "") props.set(Console_LeftDifficulty, s);
    s = mySettings->getString("rd");
    if(s != "") props.set(Console_RightDifficulty, s);
    s = mySettings->getString("tv");
    if(s != "") props.set(Console_TelevisionType, s);
    s = mySettings->getString("sp");
    if(s != "") props.set(Console_SwapPorts, s);
    s = mySettings->getString("lc");
    if(s != "") props.set(Controller_Left, s);
    s = mySettings->getString("rc");
    if(s != "") props.set(Controller_Right, s);
    s = mySettings->getString("bc");
    if(s != "") { props.set(Controller_Left, s); props.set(Controller_Right, s); }
    s = mySettings->getString("cp");
    if(s != "") props.set(Controller_SwapPaddles, s);
    s = mySettings->getString("format");
    if(s != "") props.set(Display_Format, s);
    s = mySettings->getString("ystart");
    if(s != "") props.set(Display_YStart, s);
    s = mySettings->getString("height");
    if(s != "") props.set(Display_Height, s);
    s = mySettings->getString("pp");
    if(s != "") props.set(Display_Phosphor, s);
    s = mySettings->getString("ppblend");
    if(s != "") props.set(Display_PPBlend, s);
    s = mySettings->getString("hmove");
    if(s != "") props.set(Emulation_HmoveBlanks, s);

  *cart = Cartridge::create(image, size, props, *mySettings);
  if(!*cart)
    return false;

  return true;
}

// - - - - - - - - - - - - - - - - - - - - - - - - - - - - - - - - - - - - - -
void OSystem::resetLoopTiming()
{
  memset(&myTimingInfo, 0, sizeof(TimingInfo));
  myTimingInfo.start = getTicks();
  myTimingInfo.virt = getTicks();
}

/* ALE
// - - - - - - - - - - - - - - - - - - - - - - - - - - - - - - - - - - - - - -
void OSystem::setDefaultJoymap()
{
  EventMode mode;

  mode = kEmulationMode;  // Default emulation events
  // Left joystick (assume joystick zero, button zero)
  myEventHandler->setDefaultJoyMapping(Event::JoystickZeroFire, mode, 0, 0);
  // Right joystick (assume joystick one, button zero)
  myEventHandler->setDefaultJoyMapping(Event::JoystickOneFire, mode, 1, 0);
}

// - - - - - - - - - - - - - - - - - - - - - - - - - - - - - - - - - - - - - -
void OSystem::setDefaultJoyAxisMap()
{
  EventMode mode;

  mode = kEmulationMode;  // Default emulation events
  // Left joystick left/right directions (assume joystick zero)
  myEventHandler->setDefaultJoyAxisMapping(Event::JoystickZeroLeft, mode, 0, 0, 0);
  myEventHandler->setDefaultJoyAxisMapping(Event::JoystickZeroRight, mode, 0, 0, 1);
  // Left joystick up/down directions (assume joystick zero)
  myEventHandler->setDefaultJoyAxisMapping(Event::JoystickZeroUp, mode, 0, 1, 0);
  myEventHandler->setDefaultJoyAxisMapping(Event::JoystickZeroDown, mode, 0, 1, 1);
  // Right joystick left/right directions (assume joystick one)
  myEventHandler->setDefaultJoyAxisMapping(Event::JoystickOneLeft, mode, 1, 0, 0);
  myEventHandler->setDefaultJoyAxisMapping(Event::JoystickOneRight, mode, 1, 0, 1);
  // Right joystick left/right directions (assume joystick one)
  myEventHandler->setDefaultJoyAxisMapping(Event::JoystickOneUp, mode, 1, 1, 0);
  myEventHandler->setDefaultJoyAxisMapping(Event::JoystickOneDown, mode, 1, 1, 1);

  mode = kMenuMode;  // Default menu/UI events
  myEventHandler->setDefaultJoyAxisMapping(Event::UILeft, mode, 0, 0, 0);
  myEventHandler->setDefaultJoyAxisMapping(Event::UIRight, mode, 0, 0, 1);
  myEventHandler->setDefaultJoyAxisMapping(Event::UIUp, mode, 0, 1, 0);
  myEventHandler->setDefaultJoyAxisMapping(Event::UIDown, mode, 0, 1, 1);
}

// - - - - - - - - - - - - - - - - - - - - - - - - - - - - - - - - - - - - - -
void OSystem::setDefaultJoyHatMap()
{
// FIXME - add emul and UI events
}

// - - - - - - - - - - - - - - - - - - - - - - - - - - - - - - - - - - - - - -
void OSystem::pollEvent()
{
}

// - - - - - - - - - - - - - - - - - - - - - - - - - - - - - - - - - - - - - -
bool OSystem::joyButtonHandled(int button)
{
  // Since we don't do any platform-specific event polling,
  // no button is ever handled at this level
  return false;
}

// - - - - - - - - - - - - - - - - - - - - - - - - - - - - - - - - - - - - - -
void OSystem::stateChanged(EventHandler::State state)
{
}
ALE */
// - - - - - - - - - - - - - - - - - - - - - - - - - - - - - - - - - - - - - -

// - - - - - - - - - - - - - - - - - - - - - - - - - - - - - - - - - - - - - -
/* ALE
void OSystem::queryVideoHardware()
{
  if(SDL_Init(SDL_INIT_VIDEO | SDL_INIT_TIMER) < 0)
    return;

  // First get the maximum windowed desktop resolution
  const SDL_VideoInfo* info = SDL_GetVideoInfo();
  myDesktopWidth  = info->current_w;
  myDesktopHeight = info->current_h;

  // Then get the valid fullscreen modes
  // If there are any errors, just use the desktop resolution
  ostringstream buf;
  SDL_Rect** modes = SDL_ListModes(NULL, SDL_FULLSCREEN);
  if((modes == (SDL_Rect**)0) || (modes == (SDL_Rect**)-1))
  {
    Resolution r;
    r.width  = myDesktopWidth;
    r.height = myDesktopHeight;
    buf << r.width << "x" << r.height;
    r.name = buf.str();
    myResolutions.push_back(r);
  }
  else
  {
    for(uInt32 i = 0; modes[i]; ++i)
    {
      Resolution r;
      r.width  = modes[i]->w;
      r.height = modes[i]->h;
      buf.str("");
      buf << r.width << "x" << r.height;
      r.name = buf.str();
      myResolutions.insert_at(0, r);  // insert in opposite (of descending) order
    }
  }
}
ALE */

// - - - - - - - - - - - - - - - - - - - - - - - - - - - - - - - - - - - - - -
/*
  Palette is defined as follows:
    // Base colors
    kColor         TODO
    kBGColor       TODO
    kShadowColor      Item is disabled
    kTextColor        Normal text color
    kTextColorHi      Highlighted text color
    kTextColorEm   TODO

    // UI elements (dialog and widgets)
    kDlgColor         Dialog background
    kWidColor         Widget background
    kWidFrameColor    Border for currently selected widget

    // Button colors
    kBtnColor         Normal button background
    kBtnColorHi       Highlighted button background
    kBtnTextColor     Normal button font color
    kBtnTextColorHi   Highlighted button font color

    // Checkbox colors
    kCheckColor       Color of 'X' in checkbox

    // Scrollbar colors
    kScrollColor      Normal scrollbar color
    kScrollColorHi    Highlighted scrollbar color

    // Debugger colors
    kDbgChangedColor      Background color for changed cells
    kDbgChangedTextColor  Text color for changed cells
    kDbgColorHi           Highlighted color in debugger data cells
*/
/* ALE
uInt32 OSystem::ourGUIColors[kNumUIPalettes][kNumColors-256] = {
  // Standard
  { 0x686868, 0x000000, 0x404040, 0x000000, 0x62a108, 0x9f0000,
    0xc9af7c, 0xf0f0cf, 0xc80000,
    0xac3410, 0xd55941, 0xffffff, 0xffd652,
    0xac3410,
    0xac3410, 0xd55941,
    0xac3410, 0xd55941,
    0xc80000, 0x00ff00, 0xc8c8ff
  },

  // Classic
  { 0x686868, 0x000000, 0x404040, 0x20a020, 0x00ff00, 0xc80000,
    0x000000, 0x000000, 0xc80000,
    0x000000, 0x000000, 0x20a020, 0x00ff00,
    0x20a020,
    0x20a020, 0x00ff00,
    0x20a020, 0x00ff00,
    0xc80000, 0x00ff00, 0xc8c8ff
  }
};

ALE */

// - - - - - - - - - - - - - - - - - - - - - - - - - - - - - - - - - - - - - -
OSystem::OSystem(const OSystem& osystem)
{
}

// - - - - - - - - - - - - - - - - - - - - - - - - - - - - - - - - - - - - - -
OSystem& OSystem::operator = (const OSystem&)
{
  assert(false);

  return *this;
}<|MERGE_RESOLUTION|>--- conflicted
+++ resolved
@@ -327,22 +327,15 @@
 // - - - - - - - - - - - - - - - - - - - - - - - - - - - - - - - - - - - - - -
 void OSystem::createSound()
 {
-<<<<<<< HEAD
-  if (mySound != NULL)
+  if (mySound != NULL) {
     delete mySound;
-
-  //ALE  mySound = MediaFactory::createAudio(this);
-   mySound = new SoundNull(this); //ALE 
-#ifndef SOUND_SUPPORT
-=======
-  delete mySound;
+  }
   mySound = NULL;
 #ifdef SOUND_SUPPORT
   mySettings->setBool("sound", true);
   mySound = new SoundSDL(this);
   mySound->initialize();
 #else
->>>>>>> 15f93af7
   mySettings->setBool("sound", false);
   mySound = new SoundNull(this);
 #endif
