--- conflicted
+++ resolved
@@ -110,13 +110,8 @@
 
     ifstream in(config_file);
     if(!in || !in.is_open()) {
-<<<<<<< HEAD
-        // Fail silently here, since we don't *require* a config file
+        ale::Logger::Warning << "Warning: couldn't load settings file: " << config_file << std::endl; 
         return;
-=======
-    ale::Logger::Warning << "Warning: couldn't load settings file: " << config_file << "\n";
-    return;
->>>>>>> 03952c1a
     }
 
     while(getline(in, line)) {
