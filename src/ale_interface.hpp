/* *****************************************************************************
 * The line 99 is based on Xitari's code, from Google Inc.
 *
 * This program is free software; you can redistribute it and/or
 * modify it under the terms of the GNU General Public License version 2
 * as published by the Free Software Foundation.
 *
 * This program is distributed in the hope that it will be useful,
 * but WITHOUT ANY WARRANTY; without even the implied warranty of
 * MERCHANTABILITY or FITNESS FOR A PARTICULAR PURPOSE. See the
 * GNU General Public License for more details.
 *
 * You should have received a copy of the GNU General Public License
 * along with this program; if not, write to the Free Software
 * Foundation, Inc., 51 Franklin Street, Fifth Floor, Boston, MA 02110-1301, USA.
 * *****************************************************************************
 * A.L.E (Arcade Learning Environment)
 * Copyright (c) 2009-2013 by Yavar Naddaf, Joel Veness, Marc G. Bellemare and 
 *   the Reinforcement Learning and Artificial Intelligence Laboratory
 * Released under the GNU General Public License; see License.txt for details. 
 *
 * Based on: Stella  --  "An Atari 2600 VCS Emulator"
 * Copyright (c) 1995-2007 by Bradford W. Mott and the Stella team
 *
 * *****************************************************************************
 *  ale_interface.hpp
 *
 *  The shared library interface.
 **************************************************************************** */
#ifndef __ALE_INTERFACE_HPP__
#define __ALE_INTERFACE_HPP__

#include "emucore/FSNode.hxx"
#include "emucore/OSystem.hxx"
#include "os_dependent/SettingsWin32.hxx"
#include "os_dependent/OSystemWin32.hxx"
#include "os_dependent/SettingsUNIX.hxx"
#include "os_dependent/OSystemUNIX.hxx"
#include "games/Roms.hpp"
#include "common/display_screen.h"
#include "environment/stella_environment.hpp"
#include "common/ScreenExporter.hpp"
#include "common/Log.hpp"

#include <string>
#include <memory>

static const std::string Version = "0.5.1";

/**
   This class interfaces ALE with external code for controlling agents.
 */
class ALEInterface {
public:
  ALEInterface();
  ~ALEInterface();
  // Legacy constructor
  ALEInterface(bool display_screen);

  // Get the value of a setting.
  std::string getString(const std::string& key);
  int getInt(const std::string& key);
  bool getBool(const std::string& key);
  float getFloat(const std::string& key);

  // Set the value of a setting. loadRom() must be called before the
  // setting will take effect.
  void setString(const std::string& key, const std::string& value);
  void setInt(const std::string& key, const int value);
  void setBool(const std::string& key, const bool value);
  void setFloat(const std::string& key, const float value);

  // Resets the Atari and loads a game. After this call the game
  // should be ready to play. This is necessary after changing a
  // setting for the setting to take effect.
  void loadROM(std::string rom_file);

  // Applies an action to the game and returns the reward. It is the
  // user's responsibility to check if the game has ended and reset
  // when necessary - this method will keep pressing buttons on the
  // game over screen.
  reward_t act(Action action);

  // Indicates if the game has ended.
  bool game_over() const;

  // Resets the game, but not the full system.
  void reset_game();

  // Returns the vector of legal actions. This should be called only
  // after the rom is loaded.
  ActionVect getLegalActionSet();

  // Returns the vector of the minimal set of actions needed to play
  // the game.
  ActionVect getMinimalActionSet();

  // Returns the frame number since the loading of the ROM
  int getFrameNumber();

  // The remaining number of lives.
  int lives();

  // Returns the frame number since the start of the current episode
  int getEpisodeFrameNumber() const;

  // Returns the current game screen
  const ALEScreen &getScreen();

  //This method should receive an empty vector to fill it with
  //the grayscale colours
  void getScreenGrayscale(std::vector<unsigned char>& grayscale_output_buffer);

  //This method should receive a vector to fill it with
  //the RGB colours. The first positions contain the red colours,
  //followed by the green colours and then the blue colours
  void getScreenRGB(std::vector<unsigned char>& output_rgb_buffer);

  // Returns the current RAM content
  const ALERAM &getRAM();

  // Saves the state of the system
  void saveState();

  // Loads the state of the system
  void loadState();

  // This makes a copy of the environment state. This copy does *not* include pseudorandomness,
  // making it suitable for planning purposes. By contrast, see cloneSystemState.
  ALEState cloneState();

  // Reverse operation of cloneState(). This does not restore pseudorandomness, so that repeated
  // calls to restoreState() in the stochastic controls setting will not lead to the same outcomes.
  // By contrast, see restoreSystemState.
  void restoreState(const ALEState& state);

  // This makes a copy of the system & environment state, suitable for serialization. This includes
  // pseudorandomness and so is *not* suitable for planning purposes.
  ALEState cloneSystemState();

  // Reverse operation of cloneSystemState.
  void restoreSystemState(const ALEState& state);

  // Save the current screen as a png file
  void saveScreenPNG(const std::string& filename);

  // Creates a ScreenExporter object which can be used to save a sequence of frames. Ownership 
  // said object is passed to the caller. Frames are saved in the directory 'path', which needs
  // to exists. 
  ScreenExporter *createScreenExporter(const std::string &path) const;

 public:
  std::unique_ptr<OSystem> theOSystem;
  std::unique_ptr<Settings> theSettings;
  std::unique_ptr<RomSettings> romSettings;
  std::unique_ptr<StellaEnvironment> environment;
  int max_num_frames; // Maximum number of frames for each episode

 public:
  // Display ALE welcome message
  static std::string welcomeMessage();
  static void disableBufferedIO();
  static void createOSystem(std::unique_ptr<OSystem> &theOSystem,
                            std::unique_ptr<Settings> &theSettings);
  static void loadSettings(const std::string& romfile,
<<<<<<< HEAD
                           std::unique_ptr<OSystem> &theOSystem);
=======
                           std::auto_ptr<OSystem> &theOSystem);

 private:
  static void checkForUnsupportedRom(std::auto_ptr<OSystem>& theOSystem);
>>>>>>> 5c7dfa59
};

#endif<|MERGE_RESOLUTION|>--- conflicted
+++ resolved
@@ -163,14 +163,10 @@
   static void createOSystem(std::unique_ptr<OSystem> &theOSystem,
                             std::unique_ptr<Settings> &theSettings);
   static void loadSettings(const std::string& romfile,
-<<<<<<< HEAD
                            std::unique_ptr<OSystem> &theOSystem);
-=======
-                           std::auto_ptr<OSystem> &theOSystem);
 
  private:
-  static void checkForUnsupportedRom(std::auto_ptr<OSystem>& theOSystem);
->>>>>>> 5c7dfa59
+  static void checkForUnsupportedRom(std::unique_ptr<OSystem>& theOSystem);
 };
 
 #endif