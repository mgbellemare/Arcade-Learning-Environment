/* *****************************************************************************
 * A.L.E (Arcade Learning Environment)
 * Copyright (c) 2009-2013 by Yavar Naddaf, Joel Veness, Marc G. Bellemare and 
 *   the Reinforcement Learning and Artificial Intelligence Laboratory
 * Released under the GNU General Public License; see License.txt for details. 
 *
 * Based on: Stella  --  "An Atari 2600 VCS Emulator"
 * Copyright (c) 1995-2007 by Bradford W. Mott and the Stella team
 *
 * *****************************************************************************
 */
#include "Freeway.hpp"

#include "../RomUtils.hpp"


FreewaySettings::FreewaySettings() {

    m_mode      = 0;
    m_reward    = 0;
    m_score     = 0;
    m_terminal  = false;
}


/* create a new instance of the rom */
RomSettings* FreewaySettings::clone() const { 
    
    RomSettings* rval = new FreewaySettings();
    *rval = *this;
    return rval;
}


/* process the latest information from ALE */
void FreewaySettings::step(const System& system) {

    // update the reward
    int score = getDecimalScore(103, -1, &system);
    int reward = score - m_score;
    if (reward < 0) reward = 0;      
    if (reward > 1) reward = 1;
    m_reward = reward;
    m_score = score;

    // update terminal status
    m_terminal = readRam(&system, 22) == 1;
}


/* is end of game */
bool FreewaySettings::isTerminal() const {

    return m_terminal;
};


/* get the most recently observed reward */
reward_t FreewaySettings::getReward() const { 

    return m_reward; 
}

/* is an action part of the minimal set? */
bool FreewaySettings::isMinimal(const Action &a) const {

    switch (a) {
        case PLAYER_A_NOOP:
        case PLAYER_A_UP:
        case PLAYER_A_DOWN:
            return true;
        default:
            return false;
    }   
}


/* reset the state of the game */
void FreewaySettings::reset(System& system, std::unique_ptr<StellaEnvironmentWrapper> environment) {
    
    m_reward   = 0;
    m_score    = 0;
    m_terminal = false;
    setMode(m_mode, system, std::move(environment));
}
        
/* saves the state of the rom settings */
void FreewaySettings::saveState(Serializer & ser) {
  ser.putInt(m_reward);
  ser.putInt(m_score);
  ser.putBool(m_terminal);
}

// loads the state of the rom settings
void FreewaySettings::loadState(Deserializer & ser) {
  m_reward = ser.getInt();
  m_score = ser.getInt();
  m_terminal = ser.getBool();
}

// returns a list of mode that the game can be played in
ModeVect FreewaySettings::getAvailableModes() {
    ModeVect modes(getNumNodes());
    for (unsigned int i = 0; i < modes.size(); i++) {
        modes[i] = i;
    }
    return modes;
}

// set the mode of the game
// the given mode must be one returned by the previous function
<<<<<<< HEAD
void FreewaySettings::setMode(game_mode_t m, System &system, StellaEnvironment& environment) {
    if (m < getNumNodes()) { /*m >= 0 is implicit, since m is an unsigned int*/
=======
void FreewaySettings::setMode(game_mode_t m, System &system,
                              std::unique_ptr<StellaEnvironmentWrapper> environment) {
    if (m < m_num_modes) { /*m >= 0 is implicit, since m is an unsigned int*/
>>>>>>> 7a3e868c
        m_mode = m;
        // read the mode we are currently in
        unsigned char mode = readRam(&system, 0x80);
        // press select until the correct mode is reached
        while (mode != m_mode) {
            environment->pressSelect(1);
            mode = readRam(&system, 0x80);
        }
        //reset the environment to apply changes.
        environment->softReset();
    } else {
        throw std::runtime_error("This mode doesn't currently exist for this game");
    }
 }
 
DifficultyVect FreewaySettings::getAvailableDifficulties() {
    DifficultyVect diff = {0, 1};
    return diff;
}

<|MERGE_RESOLUTION|>--- conflicted
+++ resolved
@@ -1,139 +1,134 @@
-/* *****************************************************************************
- * A.L.E (Arcade Learning Environment)
- * Copyright (c) 2009-2013 by Yavar Naddaf, Joel Veness, Marc G. Bellemare and 
- *   the Reinforcement Learning and Artificial Intelligence Laboratory
- * Released under the GNU General Public License; see License.txt for details. 
- *
- * Based on: Stella  --  "An Atari 2600 VCS Emulator"
- * Copyright (c) 1995-2007 by Bradford W. Mott and the Stella team
- *
- * *****************************************************************************
- */
-#include "Freeway.hpp"
-
-#include "../RomUtils.hpp"
-
-
-FreewaySettings::FreewaySettings() {
-
-    m_mode      = 0;
-    m_reward    = 0;
-    m_score     = 0;
-    m_terminal  = false;
-}
-
-
-/* create a new instance of the rom */
-RomSettings* FreewaySettings::clone() const { 
-    
-    RomSettings* rval = new FreewaySettings();
-    *rval = *this;
-    return rval;
-}
-
-
-/* process the latest information from ALE */
-void FreewaySettings::step(const System& system) {
-
-    // update the reward
-    int score = getDecimalScore(103, -1, &system);
-    int reward = score - m_score;
-    if (reward < 0) reward = 0;      
-    if (reward > 1) reward = 1;
-    m_reward = reward;
-    m_score = score;
-
-    // update terminal status
-    m_terminal = readRam(&system, 22) == 1;
-}
-
-
-/* is end of game */
-bool FreewaySettings::isTerminal() const {
-
-    return m_terminal;
-};
-
-
-/* get the most recently observed reward */
-reward_t FreewaySettings::getReward() const { 
-
-    return m_reward; 
-}
-
-/* is an action part of the minimal set? */
-bool FreewaySettings::isMinimal(const Action &a) const {
-
-    switch (a) {
-        case PLAYER_A_NOOP:
-        case PLAYER_A_UP:
-        case PLAYER_A_DOWN:
-            return true;
-        default:
-            return false;
-    }   
-}
-
-
-/* reset the state of the game */
-void FreewaySettings::reset(System& system, std::unique_ptr<StellaEnvironmentWrapper> environment) {
-    
-    m_reward   = 0;
-    m_score    = 0;
-    m_terminal = false;
-    setMode(m_mode, system, std::move(environment));
-}
-        
-/* saves the state of the rom settings */
-void FreewaySettings::saveState(Serializer & ser) {
-  ser.putInt(m_reward);
-  ser.putInt(m_score);
-  ser.putBool(m_terminal);
-}
-
-// loads the state of the rom settings
-void FreewaySettings::loadState(Deserializer & ser) {
-  m_reward = ser.getInt();
-  m_score = ser.getInt();
-  m_terminal = ser.getBool();
-}
-
-// returns a list of mode that the game can be played in
-ModeVect FreewaySettings::getAvailableModes() {
-    ModeVect modes(getNumNodes());
-    for (unsigned int i = 0; i < modes.size(); i++) {
-        modes[i] = i;
-    }
-    return modes;
-}
-
-// set the mode of the game
-// the given mode must be one returned by the previous function
-<<<<<<< HEAD
-void FreewaySettings::setMode(game_mode_t m, System &system, StellaEnvironment& environment) {
-    if (m < getNumNodes()) { /*m >= 0 is implicit, since m is an unsigned int*/
-=======
-void FreewaySettings::setMode(game_mode_t m, System &system,
-                              std::unique_ptr<StellaEnvironmentWrapper> environment) {
-    if (m < m_num_modes) { /*m >= 0 is implicit, since m is an unsigned int*/
->>>>>>> 7a3e868c
-        m_mode = m;
-        // read the mode we are currently in
-        unsigned char mode = readRam(&system, 0x80);
-        // press select until the correct mode is reached
-        while (mode != m_mode) {
-            environment->pressSelect(1);
-            mode = readRam(&system, 0x80);
-        }
-        //reset the environment to apply changes.
-        environment->softReset();
-    } else {
-        throw std::runtime_error("This mode doesn't currently exist for this game");
-    }
- }
- 
-DifficultyVect FreewaySettings::getAvailableDifficulties() {
-    DifficultyVect diff = {0, 1};
-    return diff;
-}
-
+/* *****************************************************************************
+ * A.L.E (Arcade Learning Environment)
+ * Copyright (c) 2009-2013 by Yavar Naddaf, Joel Veness, Marc G. Bellemare and 
+ *   the Reinforcement Learning and Artificial Intelligence Laboratory
+ * Released under the GNU General Public License; see License.txt for details. 
+ *
+ * Based on: Stella  --  "An Atari 2600 VCS Emulator"
+ * Copyright (c) 1995-2007 by Bradford W. Mott and the Stella team
+ *
+ * *****************************************************************************
+ */
+#include "Freeway.hpp"
+
+#include "../RomUtils.hpp"
+
+
+FreewaySettings::FreewaySettings() {
+
+    m_mode      = 0;
+    m_reward    = 0;
+    m_score     = 0;
+    m_terminal  = false;
+}
+
+
+/* create a new instance of the rom */
+RomSettings* FreewaySettings::clone() const { 
+    
+    RomSettings* rval = new FreewaySettings();
+    *rval = *this;
+    return rval;
+}
+
+
+/* process the latest information from ALE */
+void FreewaySettings::step(const System& system) {
+
+    // update the reward
+    int score = getDecimalScore(103, -1, &system);
+    int reward = score - m_score;
+    if (reward < 0) reward = 0;      
+    if (reward > 1) reward = 1;
+    m_reward = reward;
+    m_score = score;
+
+    // update terminal status
+    m_terminal = readRam(&system, 22) == 1;
+}
+
+
+/* is end of game */
+bool FreewaySettings::isTerminal() const {
+
+    return m_terminal;
+};
+
+
+/* get the most recently observed reward */
+reward_t FreewaySettings::getReward() const { 
+
+    return m_reward; 
+}
+
+/* is an action part of the minimal set? */
+bool FreewaySettings::isMinimal(const Action &a) const {
+
+    switch (a) {
+        case PLAYER_A_NOOP:
+        case PLAYER_A_UP:
+        case PLAYER_A_DOWN:
+            return true;
+        default:
+            return false;
+    }   
+}
+
+
+/* reset the state of the game */
+void FreewaySettings::reset(System& system, std::unique_ptr<StellaEnvironmentWrapper> environment) {
+    
+    m_reward   = 0;
+    m_score    = 0;
+    m_terminal = false;
+    setMode(m_mode, system, std::move(environment));
+}
+        
+/* saves the state of the rom settings */
+void FreewaySettings::saveState(Serializer & ser) {
+  ser.putInt(m_reward);
+  ser.putInt(m_score);
+  ser.putBool(m_terminal);
+}
+
+// loads the state of the rom settings
+void FreewaySettings::loadState(Deserializer & ser) {
+  m_reward = ser.getInt();
+  m_score = ser.getInt();
+  m_terminal = ser.getBool();
+}
+
+// returns a list of mode that the game can be played in
+ModeVect FreewaySettings::getAvailableModes() {
+    ModeVect modes(getNumNodes());
+    for (unsigned int i = 0; i < modes.size(); i++) {
+        modes[i] = i;
+    }
+    return modes;
+}
+
+// set the mode of the game
+// the given mode must be one returned by the previous function
+void FreewaySettings::setMode(game_mode_t m, System &system,
+                              std::unique_ptr<StellaEnvironmentWrapper> environment) {
+    if (m < m_num_modes) { /*m >= 0 is implicit, since m is an unsigned int*/
+        m_mode = m;
+        // read the mode we are currently in
+        unsigned char mode = readRam(&system, 0x80);
+        // press select until the correct mode is reached
+        while (mode != m_mode) {
+            environment->pressSelect(1);
+            mode = readRam(&system, 0x80);
+        }
+        //reset the environment to apply changes.
+        environment->softReset();
+    } else {
+        throw std::runtime_error("This mode doesn't currently exist for this game");
+    }
+ }
+ 
+DifficultyVect FreewaySettings::getAvailableDifficulties() {
+    DifficultyVect diff = {0, 1};
+    return diff;
+}
+