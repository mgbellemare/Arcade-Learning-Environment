--- conflicted
+++ resolved
@@ -22,13 +22,7 @@
 #include "emucore/FSNode.hxx"
 #include "emucore/OSystem.hxx"
 
-<<<<<<< HEAD
-#ifdef WIN32
-=======
-#include "common/Defaults.hpp"
-
 #if (defined(WIN32) || defined(__MINGW32__))
->>>>>>> 03952c1a
 #   include "os_dependent/SettingsWin32.hxx"
 #   include "os_dependent/OSystemWin32.hxx"
 #else
