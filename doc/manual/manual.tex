--- conflicted
+++ resolved
@@ -5,7 +5,7 @@
 \usepackage{hyperref}
 \usepackage{fullpage}
 
-\title{Arcade Learning Environment\\ Technical Manual (v.0.6.0)}
+\title{Arcade Learning Environment\\ Technical Manual (v.0.5.1)}
 \author{Marlos C. Machado, Matthew Hausknecht, Marc G. Bellemare}
 
 \begin{document}
@@ -624,66 +624,79 @@
 
 \section{ALE Interface Specifications}\label{sec:functions}
 
-Below are listed the functions available in ALE interface with the description of their behaviour. The functions were divided in different sections to make the presentation more clear.
+Below are listed the functions available in ALE interface with the description of their 
+behaviour. The functions were divided in different sections to make the presentation more
+clear.
 
   \subsection{Initialization}
 
-  \indent \indent \verb+ALEInterface(bool display_screen)+: ALE constructor. If the \verb+display_screen+ parameter is set to \verb+true+, and ALE was compiled with SDL, the game display will be presented. If set to \verb+false+ one will not see the game being played.
-  
-  \verb+void loadROM(string rom_file)+: Resets ALE and then loads a game. After this call the game should be ready to play. If one changes (or sets) a setting (Section~\ref{sec:getSet}), it is necessary to call this function after the change so it can take effect.
+  \indent \indent \verb+ALEInterface(bool display_screen)+: ALE constructor. If the 
+  \verb+display_screen+ parameter is set to \verb+true+, and ALE was compiled
+  with SDL, the game display will be presented. If set to \verb+false+ one will not see
+  the game being played.
+  
+  \verb+void loadROM(string rom_file)+: Resets ALE and then loads a game. After this call
+  the game should be ready to play. If one changes (or sets) a setting (Section~\ref{sec:getSet}), 
+  it is necessary to call this function after the change so it can take effect.
   
   \subsection{Parameters setting and retrieval}\label{sec:getSet}
   
-  \indent \indent \verb+string getString(const string& key)+: Gets the value of any flag passed as parameter that has a string value; \emph{e.g.}: \verb+getString(``record_sound_filename'')+.
-
-  \verb+int getInt(const string& key)+: Gets the value of any flag passed as parameter that has an integer value; \emph{e.g.}: \verb+getInt(``frame_skip'')+.
-
-  \verb+bool getBool(const string& key)+: Gets the value of any flag passed as parameter that has a boolean value; \emph{e.g.}: \verb+getBool(``restricted_action_set'')+. 
-  
-  \verb+float getFloat(const string& key)+: Gets the value of any flag passed as parameter that has a float value; \emph{e.g.}: \verb+getBool(``repeat_action_probability'')+.   
-  
-  \verb+void setString(const string& key, const string& value)+: Sets the value of any flag that has a string type; \emph{e.g.}: \verb+setString("record_screen_dir", "record")+. \verb+loadRom()+ must be called before the setting will take effect.
-  
-  \verb+void setInt(const std::string& key, const int value)+: Sets the value of any flag that has an integer type; \emph{e.g.}: \verb+setInt("frame_skip", 1)+. \verb+loadRom()+ must be called before the setting will take effect.
-  
-  \verb+void setBool(const std::string& key, const bool value)+: Sets the value of any flag that has a boolean type; \emph{e.g.}: \verb+setBool("restricted_action_set", false)+. \verb+loadRom()+ must be called before the setting will take effect.
-  
-  \verb+void setFloat(const std::string& key, const float value)+: Sets the value of any flag that has a float type; \emph{e.g.}: \verb+setFloat("repeat_action_probability", 0.25)+. \verb+loadRom()+ must be called before the setting will take effect.
+  \indent \indent \verb+string getString(const string& key)+: Gets the value of any flag passed
+  as parameter that has a string value; \emph{e.g.}: \verb+getString(``record_sound_filename'')+.
+
+  \verb+int getInt(const string& key)+: Gets the value of any flag passed as parameter that has 
+  an integer value; \emph{e.g.}: \verb+getInt(``frame_skip'')+.
+
+  \verb+bool getBool(const string& key)+: Gets the value of any flag passed as parameter that has 
+  a boolean value; \emph{e.g.}: \verb+getBool(``restricted_action_set'')+. 
+  
+  \verb+float getFloat(const string& key)+: Gets the value of any flag passed as parameter that has 
+  a float value; \emph{e.g.}: \verb+getBool(``repeat_action_probability'')+.   
+  
+  \verb+void setString(const string& key, const string& value)+: Sets the value of any flag
+  that has a string type; \emph{e.g.}: \verb+setString("record_screen_dir", "record")+.
+  \verb+loadRom()+ must be called before the setting will take effect.
+  
+  \verb+void setInt(const std::string& key, const int value)+: Sets the value of any flag
+  that has an integer type; \emph{e.g.}: \verb+setInt("frame_skip", 1)+. \verb+loadRom()+
+  must be called before the setting will take effect.
+  
+  \verb+void setBool(const std::string& key, const bool value)+: Sets the value of any flag
+  that has a boolean type; \emph{e.g.}: \verb+setBool("restricted_action_set", false)+.
+  \verb+loadRom()+ must be called before the setting will take effect.
+  
+  \verb+void setFloat(const std::string& key, const float value)+: Sets the value of any flag
+  that has a float type; \emph{e.g.}: \verb+setFloat("repeat_action_probability", 0.25)+.
+  \verb+loadRom()+ must be called before the setting will take effect.
   
   \subsection{Acting and Perceiving}
   
-  \indent \indent \verb+reward_t act(Action action)+: Applies an action to the game and returns the reward. It is the user's responsibility to check if the game has ended and reset when necessary (this method will keep pressing buttons on the game over screen).
+  \indent \indent \verb+reward_t act(Action action)+: Applies an action to the game and returns the
+  reward. It is the user's responsibility to check if the game has ended and reset when necessary
+  (this method will keep pressing buttons on the game over screen).
   
   \verb+bool game_over()+: Indicates if the game has ended.
   
-  \verb+void reset_game()+: Resets the game, but not the full system (it is not ``equivalent'' to  unplug the console from electricity).
-  
-  \verb+ModeVect getAvailableModes()+: Returns the vector of modes available for the current game. This should be called only after the ROM is loaded.
-
-  \verb+void setMode(game_mode_t m)+: Sets the mode of the game. The mode must be an available mode (otherwise it throws an exception). This should be called only after the ROM is loaded.
-
-  \verb+DifficultyVect getAvailableDifficulties()+: Returns the vector of difficulties available for the current game. This should be called only after the ROM is loaded.
-
-  \verb+void setDifficulty(difficulty_t m)+: Sets the difficulty of the game. The difficulty must be an available mode (otherwise it throws an exception). This should be called only after the ROM is loaded.
- 
-  \verb+ActionVect getLegalActionSet()+: Returns the vector of legal actions (all the 18 actions). This should be called only after the ROM is loaded.
-  
-  \verb+ActionVect getMinimalActionSet()+: Returns the vector of the minimal set of actions needed to play the game (all actions that have some effect on the game). This should be called only after the ROM is loaded.
+  \verb+void reset_game()+: Resets the game, but not the full system (it is not ``equivalent''
+  to  unplug the console from electricity).
+  
+  \verb+ActionVect getLegalActionSet()+: Returns the vector of legal actions (all the 18 actions).
+  This should be called only after the ROM is loaded.
+  
+  \verb+ActionVect getMinimalActionSet()+: Returns the vector of the minimal set of actions
+  needed to play the game (all actions that have some effect on the game). This should be
+  called only after the ROM is loaded.
   
   \verb+int getFrameNumber()+: Returns the current frame number since the loading of the ROM.
   
-  \verb+const int lives()+: Returns the agent's remaining number of lives. If the game does not have the concept of lives (\emph{e.g.} \textsc{Freeway}), this function returns 0.
-  
-  \verb+int getEpisodeFrameNumber()+: Returns the current frame number since the start of the current episode.
+  \verb+const int lives()+: Returns the agent's remaining number of lives. If the game does not have 
+  the concept of lives (\emph{e.g.} \textsc{Freeway}), this function returns 0.
+  
+  \verb+int getEpisodeFrameNumber()+: Returns the current frame number since the start of the
+  current episode.
   
   \verb+const ALEScreen &getScreen()+: Returns a matrix containing the current game screen.
   
-<<<<<<< HEAD
-  \verb+void getScreenGrayscale(pixel_t *grayscale_output_buffer)+: This method should receive an array of length width $\times$ height (generally $160 \times 210 = 33,600$) and then it will fill this array with the grayscale colours
-  
-  \verb+void getScreenRGB(pixel_t *output_rgb_buffer)+: This method should receive an array of length $3 \times$ width $\times$ height (generally $3 \times 160 \times 210 = 100,800$) and then it will fill this array with the RGB colours. The first positions contain the red colours, followed by the green colours and then the blue colours
- 
-=======
   \verb+void getScreenGrayscale(std::vector<unsigned char>& grayscale_output_buffer)+: \\
   This method fills the given vector with a grayscale version of the current screen, provided
   in row-major order (typically yielding $210 \times 160 = 33,600$ entries). The vector is
@@ -698,29 +711,43 @@
   value. The vector is resized as needed. Still, for efficiency it is recommended to initialize
   the vector beforehand, to make sure an allocation is not performed at each time step.
   
->>>>>>> 2b5c3796
   \verb+const ALERAM &getRAM()+: Returns a vector containing current RAM content (byte-level).
   
-  \verb+void saveState()+: Saves the current state of the system if one wants to be able to recover a state in the future; \emph{e.g.} in search algorithms.
+  \verb+void saveState()+: Saves the current state of the system if one wants to be able to recover 
+  a state in the future; \emph{e.g.} in search algorithms.
   
   \verb+void loadState()+: Loads a previous saved state of the system once we have a state saved.
 
-  \verb+ALEState cloneState()+: Makes a copy of the environment state. This copy does \textbf{not} include pseudo-randomness, making it suitable for planning purposes.
-
-  \verb+ALEState cloneSystemState()+:  This makes a copy of the system and environment state, suitable for serialization. This includes pseudo-randomness and so is \textbf{not} suitable for planning purposes.
-
-  \verb+void restoreState(const ALEState& state)+:  Reverse operation of \verb+cloneState()+. This does not restore pseudo-randomness, so that repeated calls to \verb+restoreState()+ in the stochastic controls setting will not lead to the same outcomes. By contrast, see \verb+restoreSystemState+.
+  \verb+ALEState cloneState()+: Makes a copy of the environment state. This copy does \textbf{not}
+  include pseudo-randomness, making it suitable for planning purposes.
+
+  \verb+ALEState cloneSystemState()+:  This makes a copy of the system and environment state,
+  suitable for serialization. This includes pseudo-randomness and so is \textbf{not} suitable for planning
+  purposes.
+
+  \verb+void restoreState(const ALEState& state)+:  Reverse operation of \verb+cloneState()+. This does not
+  restore pseudo-randomness, so that repeated calls to \verb+restoreState()+ in the stochastic controls setting
+  will not lead to the same outcomes. By contrast, see \verb+restoreSystemState+.
 
   \verb+void restoreSystemState(const ALEState& state)+: Reverse operation of \verb+cloneSystemState+.
   \subsection{Recording trajectories}
    
-  \indent \indent \verb+void saveScreenPNG(const string& filename)+: Saves the current screen as a \verb+png+ file.
-  
-  \verb+ScreenExporter *createScreenExporter(const string &path) const+: Creates a ScreenExporter object which can be used to save a sequence of frames. Frames are saved in the directory 'path', which needs to exists. This is used to generate movies depicting the behavior of agents.
+  \indent \indent \verb+void saveScreenPNG(const string& filename)+: Saves the current screen as
+  a \verb+png+ file.
+  
+  \verb+ScreenExporter *createScreenExporter(const string &path) const+: Creates a 
+  ScreenExporter object which can be used to save a sequence of frames. Frames are saved 
+  in the directory 'path', which needs to exists. This is used to generate movies depicting the behavior
+  of agents.
   
 \section{Command-line Arguments}\label{sec:arguments}
 
-Command-line arguments are passed to ALE before the ROM filename. These are converted into options (minus the prefix hyphen ('\verb+-+') within ALE. Currently, setting options from the command-line is only relevant to the fifo and RL-Glue interfaces. When using the C++ or Python interface, one should instead directly invoke the relevant setter functions (e.g. \verb+setInt()+; see Section~\ref{sec:getSet}). The configuration file \verb+ale_0_5/stellarc+ can also be used to set frequently used options. 
+Command-line arguments are passed to ALE before the ROM filename. These are converted into
+options (minus the prefix hyphen ('\verb+-+') within ALE. Currently, 
+setting options from the command-line is only relevant to the fifo and RL-Glue interfaces.
+When using the C++ or Python interface, one should instead directly invoke the relevant setter
+functions (e.g. \verb+setInt()+; see Section~\ref{sec:getSet}). The configuration file 
+\verb+ale_0_5/stellarc+ can also be used to set frequently used options. 
 
 \subsection{Main Arguments}
 \small{
