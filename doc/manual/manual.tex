% A LaTeX file that describes technical details in ALE, including protocols and compiling.

\documentclass[12pt]{article}

\usepackage{hyperref}
\usepackage{fullpage}

\title{Arcade Learning Environment\\ Technical Manual}
\author{}

\begin{document}

\maketitle
\tableofcontents

\section{Overview}

This document describes how to install the Arcade Learning Environment as well as its technical 
details, including 
command-line flags, how to use the shared library interface, and the FIFO protocol 
for agents communicating with ALE via stdin/stdout.

The following ways of interfacing with ALE are detailed in this document:

\begin{itemize}
  \item{\textbf{Internal interface.} Internal agents are directly compiled inside ALE (Section \ref{sec:internal_interface}).}
  \item{\textbf{Shared library interface.} Loads ALE as a shared library (Section \ref{sec:shared_library_interface}).}
  \item{\textbf{FIFO interface.} Communicates with ALE through a text interface (Section \ref{sec:pipes_interface}).}
  \item{\textbf{RL-Glue interface.} Communicates with ALE via RL-Glue (Section \ref{sec:rlglue_interface}).}
\end{itemize}

\section{Installing}

\subsection{Requirements}

To build and run ALE, you will need:

\begin{itemize}
  \item{g++ / make}
\end{itemize}

\subsection{Installation/Compilation}

This tutorial assumes that you have extracted ALE to \verb+ale_0_4+. Compiling
ALE on a UNIX machine is as simple as:

\begin{verbatim}
> cd ale_0_4
ale_0_4> cp makefile.unix makefile
ale_0_4> make
\end{verbatim}

Alternate makefiles are provided for 

\begin{itemize}
  \item{Mac OS X: \verb+makefile.mac+}
\end{itemize}

\subsection{Sample Agents}

The following sample agents are available:

\begin{itemize}
  \item{\textbf{Java agents / FIFO interface.} Refer to the accompanying ALE Java Agent tutorial.}
  \item{\textbf{C++ agent / internal interface.} See Section \ref{sec:internal_interface}.}
  \item{\textbf{C++ agent / shared library interface.} See Section \ref{sec:shared_library_interface} and \\ 
    \verb+ale_0_4/doc/examples/sharedLibraryInterfaceExample.cpp+.}
  \item{\textbf{C++ agent / RL-Glue interface.} See Section \ref{sec:rlglue_interface} and \\
    \verb+ale_0_4/doc/examples/RLGlueAgent.c+.}
\end{itemize}

\section{Command-line Arguments}

Command-line arguments are passed to ALE before the ROM filename. For example, assuming you
have the appropriate ROM file saved in the directory \verb+ale_0_4/roms+, the following runs
the internal random agent on Space Invaders:

\begin{verbatim}
ale_0_4> ./ale -game_controller internal -player_agent random_agent  
  roms/space_invaders.bin
\end{verbatim}

The configuration file \verb+ale_0_4/stellarc+ can also be used to set frequently used
command-line arguments. 

\subsection{Main Arguments}
\small{
\begin{verbatim}

  -help -- prints out help information

  -game_controller <internal|fifo|fifo_named|rlglue> -- selects an ALE interface
    default: internal

  -random_seed <###|time> -- picks the ALE random seed, or sets it to current time
    default: time

  -display_screen <true|false> -- if true and SDL is enabled, displays ALE screen
    default: false

  -output_file <filename> -- redirects standard output (shared library interface only)
    default: unset
\end{verbatim}
}

\subsection{Environment Arguments}

\small{
\begin{verbatim}
  -max_num_episodes ### -- max. number of episodes, or 0 for no maximum 
      (internal interface only)
    default: 10

  -max_num_frames ### -- max. total number of frames, or 0 for no maximum 
      (not in shared library interface)
    default: 0

  -max_num_frames_per_episode ### -- max. number of frames per episode
    default: 0

  -frame_skip ### -- frame skipping rate; 1 indicates no frame skip 
    default: 1

  -system_reset_steps ### -- how many frames to hold reset button for 
      Should be >= 2.
    default: 4

  -use_environment_distribution <true|false> -- if true, the environment start 
      state is drawn from a distribution of states
    default: false

  -use_starting_actions <true|false> -- if true, a game-specific sequence
      of actions is applied after each reset
    default: false

  -restricted_action_set <true|false> -- if true, agents use a smaller set of 
      actions (internal and RL-Glue interfaces only)
    default: false

  -backward_compatible_save <true|false> -- if true, uses ALE 0.2's 
      save/load state mechanism
    default: false

  -disable_color_averaging <true|false> -- if true, disables colour averaging 
    default: false

\end{verbatim}
}

\subsection{FIFO Interface Arguments}

\small{
\begin{verbatim}
  -run_length_encoding <true|false> -- if true, encodes data using run-length
      encoding
    default: true
\end{verbatim}
}

\subsection{Internal Interface Arguments}

\small{
\begin{verbatim}
  -record_trajectory <true|false> -- if true, records the agent's first trajectory
      (the trajectory is output after all episodes have been played) 
    default: false

  -player_agent <random_agent|single_action_agent|keyboard_agent>
      random_agent -- an agent that selects actions uniformly at random
      single_action_agent -- an agent that takes the same action most of the time
      keyboard_agent -- an "agent" controlled via keyboard (requires SDL)
    default: random_agent

  -agent_epsilon ### -- probability of a random action in single_action_agent
    default: unset

\end{verbatim}
}

\subsection{RL-Glue Interface Arguments}

\small{
\begin{verbatim}
  -send_rgb <true|false> -- if true, RGB values are sent for each pixel
      instead of the pallette index values
    default: false
\end{verbatim}
}


\section{Internal Interface}\label{sec:internal_interface}

The internal interface is used by agents compiled together with ALE. Three such agents
can be found under 

\begin{verbatim}
ale_0_4/src/agents
\end{verbatim}

These agents are the random agent, the single-action agent and the keyboard agent\footnote{The keyboard agent requires SDL support.}.

For example, assuming that your ROM files are under the directory \verb+ale_0_4/roms+, the
random agent can be run on Space Invaders with the following command:

\begin{verbatim}
ale_0_4> ./ale -game_controller internal -player_agent random_agent  
  roms/space_invaders.bin
\end{verbatim}

\section{Shared Library Interface}\label{sec:shared_library_interface}

The shared library interface allows agents to directly access ALE via a class called
\verb+ALEInterface+, defined in \verb+ale_interface.hpp+. 

\subsection{Sample Agent}

Example source code can be found under

\begin{verbatim}
ale_0_4/doc/examples/sharedLibraryInterfaceExample.cpp
\end{verbatim}

Assuming you installed ALE under \verb+/home/marc/ale_0_4+, the shared library agent can be 
compiled with the following command: 

\begin{verbatim}
g++ -I/home/marc/ale_0_4/src -L/home/marc/ale_0_4 
  -lale -lz sharedLibraryInterfaceExample.cpp 
\end{verbatim}

or alternatively by appropriately setting paths in \verb+ale_0_4/doc/examples/Makefile.sharedlibrary+ before running 

\begin{verbatim}
ale_0_4/doc/examples> make sharedLibraryAgent
\end{verbatim}

To run the agent, you may need to add ALE to your library path:

\begin{verbatim}
export LD_LIBRARY_PATH=$LD_LIBRARY_PATH:/home/marc/ale_0_4
\end{verbatim}

or under Mac OS X,

\begin{verbatim}
export DYLD_LIBRARY_PATH=$DYLD_LIBRARY_PATH:/home/marc/ale_0_4
\end{verbatim}

\section{FIFO Interface}\label{sec:pipes_interface}

The FIFO interface is text-based and allows the possibility of run-length encoding the screen. This section documents the actual protocol used; sample code implementing this protocol in Java is also included in this release.

After preliminary handshaking, the FIFO interface enters a loop in which ALE sends information about the current time step and the agent responds with both players' actions (in general agents will only control the first player). The loop is exited when one of a number of termination conditions occurs.

\subsection{Handshaking}

ALE first sends the width and height of its screen matrix as a hyphen-separated string:

\begin{verbatim}
www-hhh\n
\end{verbatim}

where \verb+www+ and \verb+hhh+ are both integers.

The agent then responds with a comma-separated string:

\begin{verbatim}
s,r,k,R\n
\end{verbatim}

where \verb+s+, \verb+r+, \verb+R+ are 1 or 0 to indicate that ALE should or should not send, at every time step, screen, RAM and episode-related information (see below for details). The third argument, \verb+k+, is deprecated and currently ignored.

\subsection{Main Loop -- ALE}

After handshaking, ALE will then loop until one of the termination conditions occurs; these conditions are described below in Section \ref{subsec:termination_conditions}. If terminating, ALE sends

\begin{verbatim}
DIE\n
\end{verbatim}

Otherwise, ALE sends

\begin{verbatim}
<RAM_string><screen_string><episode_string>\n
\end{verbatim}

Where each of the three strings is either the empty string (if the agent did not request this
particular piece of information), or the relevant data terminated by a colon.

\subsubsection{\texttt{RAM\_string}}

The RAM string is 128 2-digit hexadecimal numbers, with the $i^{th}$ pair denoting the
$i^{th}$ byte of RAM; in total this string is 256 characters long, not including the terminating
`:'.

\subsubsection{\texttt{screen\_string}}

In ``full'' mode, the screen string is \texttt{www} $\times$ \texttt{hhh} 2-digit hexadecimal numbers, each representing a pixel. Pixels are sent row by row, with \texttt{www} characters for each row. In total this string is 2 $\times$ \texttt{www} $\times$ \texttt{hhh} characters long.

In run-length encoding mode, the screen string consists of a variable number of (colour,length) pairs denoting a run-length encoding of the screen, also row by row. Both colour and length are described using 2-digit hexadecimal numbers. Each pair indicates that the next `length' pixels take on the given colour; run length is thus limited to 255. Runs may wrap around onto the next row. The encoding terminates when the last pixel (i.e. the bottom-right pixel) is encoded. The length of this string is 4 characters per (colour,length) pair, and varies depending on the screen.

In either case, the screen string is terminated by a colon.

\subsubsection{\texttt{episode\_string}}

The episode string contains two comma-separated integers indicating episode termination (1 for
termination, 0 otherwise) and the most recent reward. It is also colon-terminated.

\subsubsection{Example}

Assuming that the agent requested screen, RAM and episode-related information, a string sent by ALE might look like:

\begin{verbatim}
000100...A401B2:3C3C3C3C00003C3C3C...4F4F0000:0,1:\n
^ 2x128 characters   ^ 2x160x210 characters    ^ongoing episode, reward of 1
\end{verbatim}

\subsection{Main Loop -- Agent}

After receiving a string from ALE, the agent should now send the actions of player A and player B.
These are sent as a pair of comma-separated integers on a single line, e.g.:

\begin{verbatim}
2,18\n
\end{verbatim}

where the first integer is player A's action (here, \textsc{fire}) and the second integer, player B's action (here, \textsc{noop}). Emulator control (reset, save/load state) is also handled by sending a special action value as player A's action. See Section \ref{sec:available_actions} for the list of available actions.

\subsection{Termination}\label{subsec:termination_conditions}

ALE will terminate (and potentially send a \verb+DIE+ message to the agent) whe one of the following conditions occur:

\begin{itemize}
  \item{\texttt{stdin} is closed, indicating that the agent is no longer sending data, or}
  \item{The maximum number of frames (user-specified, with no maximum by default) has been reached.}
\end{itemize}

ALE will send an end-of-episode signal when one the following is true:

\begin{itemize}
  \item{The maximum number of frames for this episode (user-specified, with no maximum by default) has been reached, or}
  \item{The game has ended, usually when player A loses their last life.}
\end{itemize}

\section{RL-Glue Interface}\label{sec:rlglue_interface}

The RL-Glue interface implements the RL-Glue 3.0 protocol.
It requires the user to first install the RL-Glue core. Additionally, the example agent and 
environment require the RL-Glue C/C++ codec. Both of these can be found on the RL-Glue web
site\footnote{http://glue.rl-community.org}.

In order to use the RL-Glue interface, ALE must be compiled with RL-Glue support. This is achieved
by setting \verb+USE_RL=1+ in the makefile.

Specifying the command-line argument \verb+-game_controller rlglue+ is sufficient to put ALE in 
RL-Glue mode. It will then communicate with the RL-Glue core like a regular RL-Glue environment.

\subsection{Sample Agent and Experiment}

Example source code can be found under

\begin{verbatim}
ale_0_4/doc/examples
\end{verbatim}

Assuming you installed ALE under \verb+/home/marc/ale_0_4+, the RL-Glue agent and experiment
can be compiled with the following command: 

\begin{verbatim}
make rlglueAgent 
\end{verbatim}

As with any RL-Glue application, you will need to start the following processes to run the
sample RL-Glue agent in ALE:

\begin{itemize}
  \item{\verb+rl_glue+} 
  \item{\verb+RLGlueAgent+}
  \item{\verb+RLGlueExperiment+}
  \item{\verb+ale+ (with command-line argument \verb+-game_controller rlglue+)}
\end{itemize}

Please refer to the RL-Glue documentation for more details. 


\subsection{Actions and Observations}

The action space consists of both Player A and Player B's actions (see Section 
\ref{sec:available_actions}
<<<<<<< HEAD
for details). In general, Player B's action may safely be set to noop (18). The observation
space depends on whether the \verb+-send_rgb+ argument was passed to ALE. If it was not passed, 
or it was set to false, the observation space consists of 33,728 integers: first the 128 bytes 
of RAM (taking values in 0--255), then the 33,600 screen pixels (taking value in 0--127). The 
screen is provided in row-order, i.e. beginning with the 160 pixels that compose the first row.
=======
for details). In general, Player B's action may safely be set to noop (18) but it should be left out
altogether if the \verb+-restricted_action_set+ command--line argument was set to true. 

The observation space depends on whether the \verb+-send_rgb+ argument was passed to ALE. If it was
not passed,  or it was set to false, the observation space consists of 33728 integers: first the 128
bytes  of RAM (taking values in 0-- 255), then the 33,600 screen pixels (taking value in 0--127).
The  screen is provided in row-order, i.e. beginning with the 160 pixels that compose the first row.
>>>>>>> 836aad6e

 If \verb+-send_rgb+ was set to true on the command-line, the observation space consists of 100,928 
 integers: first the same 128 bytes of RAM, followed by 100,800 bytes describing the screen.
 Each pixel is described by three bytes, taking values from 0--255, specifying the pixel's 
 red, green and blue components in that order. The pixel order is the same as in the default
 case.

\section{Environment Specifications}\label{sec:environment_specifications}

This section provides additional information regarding the environment implemented in ALE.

\subsection{Available Actions}\label{sec:available_actions}

The following regular actions are defined in \verb+common/Constants.h+ and interpreted by ALE:

\begin{center}
\begin{tabular}{|r|r|r|r|r|}
\hline
noop (0) & fire (1) & up (2) & right (3) & left (4) \\
\hline
down (5) & up-right (6) & up-left (7) & down-right (8) & down-left (9) \\
\hline
up-fire (10) & right-fire (11) & left-fire (12) & down-fire (13) & up-right-fire (14) \\
\hline
up-left-fire (15) & down-right-fire (16) & down-left-fire (17) & reset* (40) & \\
\hline
\end{tabular}
\end{center}

Note that the \verb+reset+ (40) action toggles the Atari 2600 switch, rather than reset the 
environment, and as such is ignored by most interfaces.
In general it should be replaced by either a call to \verb+StellaEnvironment::reset+ or by
sending the \verb+system_reset+ command, depending on the interface. 

Player B's actions are the same as those of Player A, but with 18 added. For example, Player B's
up action corresponds to the integer 20.

In addition to the regular ALE actions, the following actions are also processed by the 
internal and FIFO interfaces:

\begin{center}
\begin{tabular}{|r|r|r|r|r|}
\hline
save-state (43) & load-state (44) & system-reset (45) \\
\hline
\end{tabular}
\end{center}

\subsection{Terminal States}

Once the end of episode is reached (a terminal state in RL terminology), no further emulation 
takes place until the appropriate reset command is sent. This command is distinct from the Atari 
2600 reset. This ``system reset'' avoids odd situations where the player can reset the game
through button presses, or where the game normally resets itself after a number of frames. This 
makes for a cleaner environment interface. With the exception of the RL-Glue interface, which 
automatically resets the environment, the interfaces described here all provide a system reset
command or method.

\subsection{Saving and Loading States}

State saving and loading operates in a stack-based manner: each call to save stores the current
environment state onto a stack, and each call to load restores the last saved copy and removes
it from the stack. The ALE 0.2 save/load mechanism, provided for backward compatibility, instead
overwrites its saved copy when a save is requested. When loading a state, the currently saved copy
is preserved.

\subsection{Colour Averaging}

Many Atari 2600 games display objects on alternating frames (sometimes even less frequently).
This can be an issue for agents that do not consider the whole screen history. By default, 
\emph{colour averaging} is enabled: the environment output (as observed by agents) is a weighted
blend of the last two frames. This behaviour can be turned off using the command-line argument 
\verb+-disable_colour_averaging+. 

\subsection{Randomness}

The Atari 2600 games, as emulated by Stella, are deterministic. Sometimes it may be of interest
to add a tiny amount of stochasticity to prevent agents from simply learning a trajectory by
rote. This is done via the command-line argument \verb+-use_environment_distribution+. Effectively,
the start state is slightly randomized by applying a random number of noop actions before
resetting the game; this influences the game timing sufficiently for our purposes.

\subsection{Minimal Action Set}

It may sometimes be convenient to restrict the agent to a smaller action set. This can be
accomplished by querying the \verb+RomSettings+ class using the method 
\verb+getMinimalActionSet+. This then returns a set of actions judged ``minimal'' to play a given
game. Of course, algorithm designers are encouraged to devise algorithms that don't depend 
on this minimal action set for success.

\section{Miscellaneous}

This section provides additional relevant ALE information.

\subsection{Displaying the Screen}

ALE offers screen display capabilities via the Simple DirectMedia Layer (SDL). This requires
the following libraries:

\begin{itemize}
  \item{\textbf{libsdl}}
  \item{\textbf{libsdl-gfx}}
  \item{\textbf{libsdl-image}}
\end{itemize}

To compile with SDL support, you should set \verb+USE_SDL=1+ in the ALE makefile. Then, screen
display can be enabled with the \verb+-display_screen+ command-line argument. 

SDL support has been tested under Linux and Mac OS X. 

\end{document}<|MERGE_RESOLUTION|>--- conflicted
+++ resolved
@@ -387,21 +387,13 @@
 
 The action space consists of both Player A and Player B's actions (see Section 
 \ref{sec:available_actions}
-<<<<<<< HEAD
-for details). In general, Player B's action may safely be set to noop (18). The observation
-space depends on whether the \verb+-send_rgb+ argument was passed to ALE. If it was not passed, 
-or it was set to false, the observation space consists of 33,728 integers: first the 128 bytes 
-of RAM (taking values in 0--255), then the 33,600 screen pixels (taking value in 0--127). The 
-screen is provided in row-order, i.e. beginning with the 160 pixels that compose the first row.
-=======
 for details). In general, Player B's action may safely be set to noop (18) but it should be left out
 altogether if the \verb+-restricted_action_set+ command--line argument was set to true. 
 
 The observation space depends on whether the \verb+-send_rgb+ argument was passed to ALE. If it was
-not passed,  or it was set to false, the observation space consists of 33728 integers: first the 128
-bytes  of RAM (taking values in 0-- 255), then the 33,600 screen pixels (taking value in 0--127).
-The  screen is provided in row-order, i.e. beginning with the 160 pixels that compose the first row.
->>>>>>> 836aad6e
+not passed,  or it was set to false, the observation space consists of 33,728 integers: first the
+128 bytes of RAM (taking values in 0-- 255), then the 33,600 screen pixels (taking value in 0--127).
+The screen is provided in row-order, i.e. beginning with the 160 pixels that compose the first row.
 
  If \verb+-send_rgb+ was set to true on the command-line, the observation space consists of 100,928 
  integers: first the same 128 bytes of RAM, followed by 100,800 bytes describing the screen.
